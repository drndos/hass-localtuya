{
    "config": {
        "abort": {
            "already_configured": "Device has already been configured."
        },
        "error": {
            "cannot_connect": "Cannot connect to device. Verify that address is correct and try again.",
            "invalid_auth": "Failed to authenticate with device. Verify that device id and local key are correct.",
            "unknown": "An unknown error occurred. See log for details.",
            "entity_already_configured": "Entity with this ID has already been configured."
        },
        "step": {
            "user": {
                "title": "Device Discovery",
                "description": "Pick one of the automatically discovered devices or `...` to manually to add a device.",
                "data": {
                    "discovered_device": "Discovered Device"
                }
            },
            "basic_info": {
                "title": "Add Tuya device",
                "description": "Fill in the basic device details. The name entered here will be used to identify the integration itself (as seen in the `Integrations` page). You will add entities and give them names in the following steps.",
                "data": {
                    "friendly_name": "Name",
                    "host": "Host",
                    "device_id": "Device ID",
                    "local_key": "Local key",
                    "protocol_version": "Protocol Version"
                }
            },
            "pick_entity_type": {
                "title": "Entity type selection",
                "description": "Please pick the type of entity you want to add.",
                "data": {
                    "platform_to_add": "Platform",
                    "no_additional_platforms": "Do not add any more entities"
                }
            },
            "add_entity": {
                "title": "Add new entity",
                "description": "Please fill out the details for an entity with type `{platform}`. All settings except for `ID` can be changed from the Options page later.",
                "data": {
                    "id": "ID",
                    "friendly_name": "Friendly name",
                    "current": "Current",
                    "current_consumption": "Current Consumption",
                    "voltage": "Voltage",
                    "commands_set": "Open_Close_Stop Commands Set",
                    "positioning_mode": "Positioning mode",
                    "current_position_dp": "Current Position (when Position mode is *position*)",
                    "set_position_dp": "Set Position (when Position Mode is *position*)",
                    "position_inverted": "Invert 0-100 position (when Position Mode is *position*)",
                    "span_time": "Full opening time, in secs. (when Position Mode is fake*)",
                    "unit_of_measurement": "Unit of Measurement",
                    "device_class": "Device Class",
                    "scaling": "Scaling Factor",
                    "state_on": "On Value",
                    "state_off": "Off Value",
                    "brightness": "Brightness (only for white color)",
                    "brightness_lower": "Brightness Lower Value",
                    "brightness_upper": "Brightness Upper Value",
                    "color_temp": "Color Temperature",
                    "color": "Color",
                    "color_mode": "Color Mode",
                    "color_temp_min_kelvin": "Minimum Color Temperature in K",
                    "color_temp_max_kelvin": "Maximum Color Temperature in K",
<<<<<<< HEAD
                    "music_mode": "Music mode available",
                    "scene": "Scene"
=======
                    "fan_speed_control": "Fan Speed Control",
                    "fan_oscillating_control": "Fan Oscillating Control",
                    "fan_speed_low": "Fan Low Speed Setting",
                    "fan_speed_medium": "Fan Medium Speed Setting",
                    "fan_speed_high": "Fan High Speed Setting"
>>>>>>> 3e52811a
                }
            }
        }
    },
    "options": {
        "step": {
            "init": {
                "title": "Configure Tuya Device",
                "description": "Basic configuration for device id `{device_id}`.",
                "data": {
                    "friendly_name": "Friendly Name",
                    "host": "Host",
                    "local_key": "Local key",
                    "protocol_version": "Protocol Version"
                }
            },
            "entity": {
                "title": "Entity Configuration",
                "description": "Editing entity with DPS `{id}` and platform `{platform}`.",
                "data": {
                    "id": "ID",
                    "friendly_name": "Friendly name",
                    "current": "Current",
                    "current_consumption": "Current Consumption",
                    "voltage": "Voltage",
                    "commands_set": "Open_Close_Stop Commands Set",
                    "positioning_mode": "Positioning mode",
                    "current_position_dp": "Current Position (for *position* mode only)",
                    "set_position_dp": "Set Position (for *position* mode only)",
                    "position_inverted": "Invert 0-100 position (when Position Mode is *position*)",
                    "span_time": "Full opening time, in secs. (for *fake* mode only)",
                    "unit_of_measurement": "Unit of Measurement",
                    "device_class": "Device Class",
                    "scaling": "Scaling Factor",
                    "state_on": "On Value",
                    "state_off": "Off Value",
                    "brightness": "Brightness (only for white color)",
                    "brightness_lower": "Brightness Lower Value",
                    "brightness_upper": "Brightness Upper Value",
                    "color_temp": "Color Temperature",
                    "color": "Color",
                    "color_mode": "Color Mode",
                    "color_temp_min_kelvin": "Minimum Color Temperature in K",
                    "color_temp_max_kelvin": "Maximum Color Temperature in K",
<<<<<<< HEAD
                    "music_mode": "Music mode available",
                    "scene": "Scene"
=======
                    "fan_speed_control": "Fan Speed Control",
                    "fan_oscillating_control": "Fan Oscillating Control",
                    "fan_speed_low": "Fan Low Speed Setting",
                    "fan_speed_medium": "Fan Medium Speed Setting",
                    "fan_speed_high": "Fan High Speed Setting"
>>>>>>> 3e52811a
                }
            },
            "yaml_import": {
                "title": "Not Supported",
                "description": "Options cannot be edited when configured via YAML."
            }
        }
    },
    "title": "LocalTuya"
}<|MERGE_RESOLUTION|>--- conflicted
+++ resolved
@@ -64,16 +64,13 @@
                     "color_mode": "Color Mode",
                     "color_temp_min_kelvin": "Minimum Color Temperature in K",
                     "color_temp_max_kelvin": "Maximum Color Temperature in K",
-<<<<<<< HEAD
                     "music_mode": "Music mode available",
-                    "scene": "Scene"
-=======
+                    "scene": "Scene",
                     "fan_speed_control": "Fan Speed Control",
                     "fan_oscillating_control": "Fan Oscillating Control",
                     "fan_speed_low": "Fan Low Speed Setting",
                     "fan_speed_medium": "Fan Medium Speed Setting",
                     "fan_speed_high": "Fan High Speed Setting"
->>>>>>> 3e52811a
                 }
             }
         }
@@ -118,16 +115,13 @@
                     "color_mode": "Color Mode",
                     "color_temp_min_kelvin": "Minimum Color Temperature in K",
                     "color_temp_max_kelvin": "Maximum Color Temperature in K",
-<<<<<<< HEAD
                     "music_mode": "Music mode available",
-                    "scene": "Scene"
-=======
+                    "scene": "Scene",
                     "fan_speed_control": "Fan Speed Control",
                     "fan_oscillating_control": "Fan Oscillating Control",
                     "fan_speed_low": "Fan Low Speed Setting",
                     "fan_speed_medium": "Fan Medium Speed Setting",
                     "fan_speed_high": "Fan High Speed Setting"
->>>>>>> 3e52811a
                 }
             },
             "yaml_import": {
